--- conflicted
+++ resolved
@@ -4,11 +4,6 @@
 import logging
 from typing import Any
 
-<<<<<<< HEAD
-=======
-from colorama import Fore, Style
-import os
->>>>>>> 804ac592
 from langchain.output_parsers import PydanticOutputParser
 from langchain.prompts import PromptTemplate
 
